--- conflicted
+++ resolved
@@ -748,18 +748,8 @@
         let now_micros = crate::time::now_micros();
         self.peer_recv_window = packet.window_size();
 
-<<<<<<< HEAD
         self.peer_ts_diff = if packet.ts_micros() == 0 {
             Duration::from_micros(0)
-=======
-        // Cap the diff. If the clock on the remote machine is ahead of the clock on the local
-        // machine, then we could end up with large (inaccurate) diffs. Use the max idle timeout as
-        // an upper bound on the possible diff. If the diff exceeds the bound, then assume the
-        // remote clock is behind the local clock and use a diff of 1s.
-        let peer_ts_diff = crate::time::duration_between(packet.ts_micros(), now_micros);
-        if peer_ts_diff > self.config.max_idle_timeout {
-            self.peer_ts_diff = Duration::from_secs(1);
->>>>>>> 98682f9a
         } else {
             Duration::from_micros(now_micros.wrapping_sub(packet.ts_micros()).into())
         };
